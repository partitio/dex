--- conflicted
+++ resolved
@@ -83,7 +83,6 @@
 			{regexp.MustCompile(`\bnow\(\)`), "date('now')"},
 		},
 	}
-<<<<<<< HEAD
 
 	flavorMySQL = flavor{
 		queryReplacers: []replacer{
@@ -101,13 +100,6 @@
 			{regexp.MustCompile(`0001-01-01 00:00:00 UTC`), "1000-01-01 00:00:00"},
 		},
 	}
-
-	// Not tested.
-	flavorCockroach = flavor{
-		executeTx: crdb.ExecuteTx,
-	}
-=======
->>>>>>> fc873390
 )
 
 func (f flavor) translate(query string) string {
