package sql

import (
	"fmt"
	"os"
	"runtime"
	"testing"
	"time"

	"github.com/sirupsen/logrus"

	"github.com/partitio/dex/storage"
	"github.com/partitio/dex/storage/conformance"
)

func withTimeout(t time.Duration, f func()) {
	c := make(chan struct{})
	defer close(c)

	go func() {
		select {
		case <-c:
		case <-time.After(t):
			// Dump a stack trace of the program. Useful for debugging deadlocks.
			buf := make([]byte, 2<<20)
			fmt.Fprintf(os.Stderr, "%s\n", buf[:runtime.Stack(buf, true)])
			panic("test took too long")
		}
	}()

	f()
}

func cleanDB(c *conn) error {
	tables := []string{"client", "auth_request", "auth_code",
		"refresh_token", "keys", "password"}

	for _, tbl := range tables {
		_, err := c.Exec("delete from " + tbl)
		if err != nil {
			return err
		}
	}
	return nil
}

var logger = &logrus.Logger{
	Out:       os.Stderr,
	Formatter: &logrus.TextFormatter{DisableColors: true},
	Level:     logrus.DebugLevel,
}

type opener interface {
	open(logrus.FieldLogger) (*conn, error)
}

func testDB(t *testing.T, o opener, withTransactions bool) {
	// t.Fatal has a bad habbit of not actually printing the error
	fatal := func(i interface{}) {
		fmt.Fprintln(os.Stdout, i)
		t.Fatal(i)
	}

	newStorage := func() storage.Storage {
		conn, err := o.open(logger)
		if err != nil {
			fatal(err)
		}
		if err := cleanDB(conn); err != nil {
			fatal(err)
		}
		return conn
	}
	withTimeout(time.Minute*1, func() {
		conformance.RunTests(t, newStorage)
	})
	if withTransactions {
		withTimeout(time.Minute*1, func() {
			conformance.RunTransactionTests(t, newStorage)
		})
	}
}

func TestSQLite3(t *testing.T) {
	testDB(t, &SQLite3{":memory:"}, false)
}

func getenv(key, defaultVal string) string {
	if val := os.Getenv(key); val != "" {
		return val
	}
	return defaultVal
}

const testPostgresEnv = "DEX_POSTGRES_HOST"

func TestCreateDataSourceName(t *testing.T) {
	var testCases = []struct {
		description string
		input       *Postgres
		expected    string
	}{
		{
			description: "with no configuration",
			input:       &Postgres{},
			expected:    "connect_timeout=0 sslmode='verify-full'",
		},
		{
			description: "with typical configuration",
			input: &Postgres{
				Host:     "1.2.3.4",
				Port:     6543,
				User:     "some-user",
				Password: "some-password",
				Database: "some-db",
			},
			expected: "connect_timeout=0 host='1.2.3.4' port=6543 user='some-user' password='some-password' dbname='some-db' sslmode='verify-full'",
		},
		{
			description: "with unix socket host",
			input: &Postgres{
				Host: "/var/run/postgres",
				SSL: PostgresSSL{
					Mode: "disable",
				},
			},
			expected: "connect_timeout=0 host='/var/run/postgres' sslmode='disable'",
		},
		{
			description: "with tcp host",
			input: &Postgres{
				Host: "coreos.com",
				SSL: PostgresSSL{
					Mode: "disable",
				},
			},
			expected: "connect_timeout=0 host='coreos.com' sslmode='disable'",
		},
		{
			description: "with tcp host:port",
			input: &Postgres{
				Host: "coreos.com:6543",
			},
			expected: "connect_timeout=0 host='coreos.com' port=6543 sslmode='verify-full'",
		},
		{
			description: "with tcp host and port",
			input: &Postgres{
				Host: "coreos.com",
				Port: 6543,
			},
			expected: "connect_timeout=0 host='coreos.com' port=6543 sslmode='verify-full'",
		},
		{
			description: "with ssl ca cert",
			input: &Postgres{
				Host: "coreos.com",
				SSL: PostgresSSL{
					Mode:   "verify-ca",
					CAFile: "/some/file/path",
				},
			},
			expected: "connect_timeout=0 host='coreos.com' sslmode='verify-ca' sslrootcert='/some/file/path'",
		},
		{
			description: "with ssl client cert",
			input: &Postgres{
				Host: "coreos.com",
				SSL: PostgresSSL{
					Mode:     "verify-ca",
					CAFile:   "/some/ca/path",
					CertFile: "/some/cert/path",
					KeyFile:  "/some/key/path",
				},
			},
			expected: "connect_timeout=0 host='coreos.com' sslmode='verify-ca' sslrootcert='/some/ca/path' sslcert='/some/cert/path' sslkey='/some/key/path'",
		},
		{
			description: "with funny characters in credentials",
			input: &Postgres{
				Host:     "coreos.com",
				User:     `some'user\slashed`,
				Password: "some'password!",
			},
			expected: `connect_timeout=0 host='coreos.com' user='some\'user\\slashed' password='some\'password!' sslmode='verify-full'`,
		},
	}

	var actual string
	for _, testCase := range testCases {
		t.Run(testCase.description, func(t *testing.T) {
			actual = testCase.input.createDataSourceName()

			if actual != testCase.expected {
				t.Fatalf("%s != %s", actual, testCase.expected)
			}
		})
	}
}

func TestPostgres(t *testing.T) {
	host := os.Getenv(testPostgresEnv)
	if host == "" {
		t.Skipf("test environment variable %q not set, skipping", testPostgresEnv)
	}
	p := &Postgres{
		NetworkDB: NetworkDB{
			Database:          getenv("DEX_POSTGRES_DATABASE", "postgres"),
			User:              getenv("DEX_POSTGRES_USER", "postgres"),
			Password:          getenv("DEX_POSTGRES_PASSWORD", "postgres"),
			Host:              host,
			ConnectionTimeout: 5,
		},
		SSL: SSL{
			Mode: pgSSLDisable, // Postgres container doesn't support SSL.
		},
	}
	testDB(t, p, true)
}

const testMySQLEnv = "DEX_MYSQL_HOST"

<<<<<<< HEAD
func TestMySQL(t *testing.T) {
	host := os.Getenv(testMySQLEnv)
	if host == "" {
		t.Skipf("test environment variable %q not set, skipping", testMySQLEnv)
=======
	newStorage := func() storage.Storage {
		conn, err := p.open(logger, p.createDataSourceName())
		if err != nil {
			fatal(err)
		}
		if err := cleanDB(conn); err != nil {
			fatal(err)
		}
		return conn
>>>>>>> fc873390
	}
	s := &MySQL{
		NetworkDB: NetworkDB{
			Database:          getenv("DEX_MYSQL_DATABASE", "mysql"),
			User:              getenv("DEX_MYSQL_USER", "mysql"),
			Password:          getenv("DEX_MYSQL_PASSWORD", ""),
			Host:              host,
			ConnectionTimeout: 5,
		},
		SSL: SSL{
			Mode: mysqlSSLFalse,
		},
		params: map[string]string{
			"innodb_lock_wait_timeout": "3",
		},
	}
	testDB(t, s, true)
}<|MERGE_RESOLUTION|>--- conflicted
+++ resolved
@@ -7,10 +7,10 @@
 	"testing"
 	"time"
 
-	"github.com/sirupsen/logrus"
-
+	"github.com/partitio/dex/pkg/log"
 	"github.com/partitio/dex/storage"
 	"github.com/partitio/dex/storage/conformance"
+	"github.com/sirupsen/logrus"
 )
 
 func withTimeout(t time.Duration, f func()) {
@@ -51,7 +51,7 @@
 }
 
 type opener interface {
-	open(logrus.FieldLogger) (*conn, error)
+	open(logger log.Logger) (*conn, error)
 }
 
 func testDB(t *testing.T, o opener, withTransactions bool) {
@@ -120,7 +120,7 @@
 			description: "with unix socket host",
 			input: &Postgres{
 				Host: "/var/run/postgres",
-				SSL: PostgresSSL{
+				SSL: SSL{
 					Mode: "disable",
 				},
 			},
@@ -130,7 +130,7 @@
 			description: "with tcp host",
 			input: &Postgres{
 				Host: "coreos.com",
-				SSL: PostgresSSL{
+				SSL: SSL{
 					Mode: "disable",
 				},
 			},
@@ -155,7 +155,7 @@
 			description: "with ssl ca cert",
 			input: &Postgres{
 				Host: "coreos.com",
-				SSL: PostgresSSL{
+				SSL: SSL{
 					Mode:   "verify-ca",
 					CAFile: "/some/file/path",
 				},
@@ -166,7 +166,7 @@
 			description: "with ssl client cert",
 			input: &Postgres{
 				Host: "coreos.com",
-				SSL: PostgresSSL{
+				SSL: SSL{
 					Mode:     "verify-ca",
 					CAFile:   "/some/ca/path",
 					CertFile: "/some/cert/path",
@@ -220,22 +220,10 @@
 
 const testMySQLEnv = "DEX_MYSQL_HOST"
 
-<<<<<<< HEAD
 func TestMySQL(t *testing.T) {
 	host := os.Getenv(testMySQLEnv)
 	if host == "" {
 		t.Skipf("test environment variable %q not set, skipping", testMySQLEnv)
-=======
-	newStorage := func() storage.Storage {
-		conn, err := p.open(logger, p.createDataSourceName())
-		if err != nil {
-			fatal(err)
-		}
-		if err := cleanDB(conn); err != nil {
-			fatal(err)
-		}
-		return conn
->>>>>>> fc873390
 	}
 	s := &MySQL{
 		NetworkDB: NetworkDB{
