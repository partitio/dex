--- conflicted
+++ resolved
@@ -5,26 +5,16 @@
 	"crypto/x509"
 	"database/sql"
 	"fmt"
-<<<<<<< HEAD
 	"io/ioutil"
-	"net/url"
-	"strconv"
-	"time"
-
-	"github.com/Sirupsen/logrus"
-	"github.com/coreos/dex/storage"
-	"github.com/go-sql-driver/mysql"
-=======
 	"net"
 	"regexp"
 	"strconv"
 	"strings"
 	"time"
 
->>>>>>> fc873390
+	"github.com/go-sql-driver/mysql"
 	"github.com/lib/pq"
-	sqlite3 "github.com/mattn/go-sqlite3"
-
+	"github.com/mattn/go-sqlite3"
 	"github.com/partitio/dex/pkg/log"
 	"github.com/partitio/dex/storage"
 )
@@ -118,18 +108,14 @@
 
 // Postgres options for creating an SQL db.
 type Postgres struct {
-<<<<<<< HEAD
 	NetworkDB
 
-	SSL SSL `json:"ssl" yaml:"ssl"`
-=======
+	SSL      SSL `json:"ssl" yaml:"ssl"`
 	Database string
 	User     string
 	Password string
 	Host     string
 	Port     uint16
-
-	SSL PostgresSSL `json:"ssl" yaml:"ssl"`
 
 	ConnectionTimeout int // Seconds
 
@@ -139,12 +125,11 @@
 	MaxOpenConns    int // default: 5
 	MaxIdleConns    int // default: 5
 	ConnMaxLifetime int // Seconds, default: not set
->>>>>>> fc873390
 }
 
 // Open creates a new storage implementation backed by Postgres.
 func (p *Postgres) Open(logger log.Logger) (storage.Storage, error) {
-	conn, err := p.open(logger, p.createDataSourceName())
+	conn, err := p.open(logger)
 	if err != nil {
 		return nil, err
 	}
@@ -203,13 +188,9 @@
 
 	if p.SSL.Mode == "" {
 		// Assume the strictest mode if unspecified.
-<<<<<<< HEAD
-		p.SSL.Mode = pgSSLVerifyFull
-=======
-		addParam("sslmode", dataSourceStr(sslVerifyFull))
+		addParam("sslmode", dataSourceStr(pgSSLVerifyFull))
 	} else {
 		addParam("sslmode", dataSourceStr(p.SSL.Mode))
->>>>>>> fc873390
 	}
 
 	if p.SSL.CAFile != "" {
@@ -227,8 +208,8 @@
 	return strings.Join(parameters, " ")
 }
 
-func (p *Postgres) open(logger log.Logger, dataSourceName string) (*conn, error) {
-	db, err := sql.Open("postgres", dataSourceName)
+func (p *Postgres) open(logger log.Logger) (*conn, error) {
+	db, err := sql.Open("postgres", p.createDataSourceName())
 	if err != nil {
 		return nil, err
 	}
@@ -277,7 +258,7 @@
 }
 
 // Open creates a new storage implementation backed by MySQL.
-func (s *MySQL) Open(logger logrus.FieldLogger) (storage.Storage, error) {
+func (s *MySQL) Open(logger log.Logger) (storage.Storage, error) {
 	conn, err := s.open(logger)
 	if err != nil {
 		return nil, err
@@ -285,7 +266,7 @@
 	return conn, nil
 }
 
-func (s *MySQL) open(logger logrus.FieldLogger) (*conn, error) {
+func (s *MySQL) open(logger log.Logger) (*conn, error) {
 	cfg := mysql.Config{
 		User:   s.User,
 		Passwd: s.Password,
